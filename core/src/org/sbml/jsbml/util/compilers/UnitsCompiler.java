--- conflicted
+++ resolved
@@ -26,10 +26,6 @@
 import java.util.Set;
 
 import org.sbml.jsbml.ASTNode;
-<<<<<<< HEAD
-import org.sbml.jsbml.AbstractMathContainer;
-=======
->>>>>>> 07189576
 import org.sbml.jsbml.AssignmentRule;
 import org.sbml.jsbml.CallableSBase;
 import org.sbml.jsbml.Compartment;
@@ -37,17 +33,9 @@
 import org.sbml.jsbml.InitialAssignment;
 import org.sbml.jsbml.Model;
 import org.sbml.jsbml.Quantity;
-<<<<<<< HEAD
-import org.sbml.jsbml.QuantityWithUnit;
 import org.sbml.jsbml.Reaction;
 import org.sbml.jsbml.SBMLException;
 import org.sbml.jsbml.SBase;
-import org.sbml.jsbml.SBaseWithDerivedUnit;
-=======
-import org.sbml.jsbml.Reaction;
-import org.sbml.jsbml.SBMLException;
-import org.sbml.jsbml.SBase;
->>>>>>> 07189576
 import org.sbml.jsbml.Unit;
 import org.sbml.jsbml.Unit.Kind;
 import org.sbml.jsbml.UnitDefinition;
@@ -365,17 +353,6 @@
       }
       
       // checking if the quantity is affected by initialAssigment or AssignmentRule
-<<<<<<< HEAD
-      if (m.getInitialAssignmentBySymbol(q.getId()) != null) {
-        InitialAssignment ia = m.getInitialAssignmentBySymbol(q.getId());
-        
-        if (ia.isSetMath()) {
-          ASTNodeValue iaValue = ia.getMath().compile(this);
-          value.setValue(iaValue.toDouble());
-        }
-      }
-=======
->>>>>>> 07189576
       if (m.getAssignmentRuleByVariable(q.getId()) != null) {
         AssignmentRule ar = m.getAssignmentRuleByVariable(q.getId());
         
@@ -384,28 +361,6 @@
           value.setValue(arValue.toDouble());
         }
       }
-<<<<<<< HEAD
-    }
-    
-    // if it is a reaction, check for loop for reaction. If there is a loop return invalid.    
-    if (variable instanceof Reaction) {
-      Reaction r = (Reaction) variable;
-      
-      if (r.isSetKineticLaw() && r.isSetId()) {
-        // check for loop
-        final Set<String> reactionIdsSet = new HashSet<String>();
-        final Set<String> checkedReactionIdsSet = new HashSet<String>();
-        checkedReactionIdsSet.add(r.getId());
-        
-        findReactions(r.getKineticLaw().getMath(), reactionIdsSet, checkedReactionIdsSet);
-
-        if (reactionIdsSet.contains(r.getId())) {
-          return invalid();
-        }
-      }
-    }
-    
-=======
       else if (m.getInitialAssignmentBySymbol(q.getId()) != null) {
         InitialAssignment ia = m.getInitialAssignmentBySymbol(q.getId());
         
@@ -434,7 +389,6 @@
       }
     }
     
->>>>>>> 07189576
     value.setUnits(variable.getDerivedUnitDefinition());
     return value;
   }
@@ -445,11 +399,7 @@
    * @param node
    * @param reactionIdsSet
    */
-<<<<<<< HEAD
-  private void findReactions(final ASTNode node, final Set<String> reactionIdsSet, final Set<String> checkedReactionIdsSet) {
-=======
   private void findReactionLoops(final ASTNode node, final Set<String> reactionIdsSet, final Set<String> checkedReactionIdsSet) {
->>>>>>> 07189576
     node.filter(new Filter() {
       
       @Override
@@ -457,10 +407,6 @@
         if (o instanceof ASTNode) {
           ASTNode n = (ASTNode) o;
           
-<<<<<<< HEAD
-          if (n.getType() == ASTNode.Type.NAME && n.getVariable() instanceof Reaction) {
-            reactionIdsSet.add(node.getName());            
-=======
           if (n.getType() == ASTNode.Type.NAME) {
             CallableSBase var = n.getVariable();
             
@@ -481,7 +427,6 @@
                 }
               }
             }
->>>>>>> 07189576
           }
         }
         return false;
@@ -495,11 +440,7 @@
         try {
           Reaction uncheckedReaction = node.getParentSBMLObject().getModel().getReaction(reactionId);
         
-<<<<<<< HEAD
-          findReactions(uncheckedReaction.getKineticLaw().getMath(), reactionIdsSet, checkedReactionIdsSet);
-=======
           findReactionLoops(uncheckedReaction.getKineticLaw().getMath(), reactionIdsSet, checkedReactionIdsSet);
->>>>>>> 07189576
           
         } catch (Exception e) {}
       }
@@ -1284,21 +1225,12 @@
   public ASTNodeValue root(ASTNode rootExponent, ASTNode radiant)
       throws SBMLException 
   {
-<<<<<<< HEAD
-    if (rootExponent.isSetUnits() || !(rootExponent.isInteger() || rootExponent.isRational())) {
-      checkForDimensionlessOrInvalidUnits(rootExponent.getUnitsInstance());
-    }
-
-    ASTNodeValue rootExponentValue = rootExponent.compile(this); 
-    
-=======
     ASTNodeValue rootExponentValue = rootExponent.compile(this); 
 
     if (rootExponent.isSetUnits() || !(rootExponent.isInteger() || rootExponent.isRational())) {
       checkForDimensionlessOrInvalidUnits(rootExponentValue.getUnits());
     }
 
->>>>>>> 07189576
     if (rootExponentValue.isNumber()) {
 
       return root(rootExponentValue.toDouble(), radiant);
@@ -1718,65 +1650,4 @@
     return value;
   }
 
-  @Override
-  public ASTNodeValue max(List<ASTNode> values) {
-    return function("max", values); // TODO
-  }
-
-  @Override
-  public ASTNodeValue min(List<ASTNode> values) {
-    return function("min", values); // TODO
-  }
-
-  @Override
-  public ASTNodeValue quotient(List<ASTNode> values) {
-    if (values.size() == 2) {
-      return frac(values.get(0), values.get(1));
-    }
-    
-    return new ASTNodeValue(this);
-  }
-
-  @Override
-  public ASTNodeValue rem(List<ASTNode> values) {
-    return function("rem", values); // TODO
-  }
-
-  @Override
-  public ASTNodeValue implies(List<ASTNode> values) {
-    return function("implies", values); // TODO
-  }
-
-  @Override
-  public ASTNodeValue getRateOf(ASTNode nameAST) {
-    String name = null;
-    
-    if (nameAST.isName()) {
-      name = nameAST.getName();
-    }
-    else {
-      return new ASTNodeValue(this);
-    }
-    
-    ASTNodeValue value = new ASTNodeValue(this);
-    
-    // should be the units of 'name' divided by the model units of time.
-    Model m = nameAST.getParentSBMLObject().getModel();
-    
-    if (m != null) {
-      UnitDefinition timeUnits = m.getTimeUnitsInstance();
-      SBase sb = m.getSBaseById(name);
-      
-      if (sb != null && sb instanceof Quantity) {
-        value.setUnits(((Quantity) sb).getDerivedUnitDefinition());
-        value.setValue(((Quantity) sb).getValue());
-      }
-      
-      value.setUnits(value.getUnits().divideBy(timeUnits));
-    }
-    
-    
-    return value;
-  }
-
 }